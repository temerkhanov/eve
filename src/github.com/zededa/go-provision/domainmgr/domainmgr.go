// Copyright (c) 2017 Zededa, Inc.
// All rights reserved.

// Manage Xen guest domains based on the collection of DomainConfig structs
// in /var/tmp/domainmgr/config/*.json and report on status in the
// collection of DomainStatus structs in /var/run/domainmgr/status/*.json

package main

import (
	"encoding/json"
	"errors"
	"fmt"
	"github.com/zededa/go-provision/types"
	"github.com/zededa/go-provision/watch"
	"io"
	"io/ioutil"
	"log"
	"os"
	"os/exec"
	"strconv"
	"strings"
	"time"
)

var rwImgDirname string    // We store images here
var xenDirname string      // We store xen cfg files here
var verifiedDirname string // Read-only images named based on sha256 hash
// each in its own directory

func main() {
	log.Printf("Starting domainmgr\n")
	watch.CleanupRestarted("domainmgr")

	// Keeping status in /var/run to be clean after a crash/reboot
	baseDirname := "/var/tmp/domainmgr"
	runDirname := "/var/run/domainmgr"
	configDirname := baseDirname + "/config"
	statusDirname := runDirname + "/status"
	rwImgDirname = baseDirname + "/img" // Implicit preserve for dom0 reboot
	xenDirname = runDirname + "/xen"
	imgCatalogDirname := "/var/tmp/zedmanager/downloads"
	verifiedDirname = imgCatalogDirname + "/verified"

	if _, err := os.Stat(baseDirname); err != nil {
		if err := os.MkdirAll(baseDirname, 0700); err != nil {
			log.Fatal(err)
		}
	}
	if _, err := os.Stat(configDirname); err != nil {
		if err := os.MkdirAll(configDirname, 0700); err != nil {
			log.Fatal(err)
		}
	}
	if _, err := os.Stat(runDirname); err != nil {
		if err := os.MkdirAll(runDirname, 0700); err != nil {
			log.Fatal(err)
		}
	}
	if _, err := os.Stat(statusDirname); err != nil {
		if err := os.MkdirAll(statusDirname, 0700); err != nil {
			log.Fatal(err)
		}
	}
	if err := os.RemoveAll(xenDirname); err != nil {
		log.Fatal(err)
	}
	if _, err := os.Stat(rwImgDirname); err != nil {
		if err := os.MkdirAll(rwImgDirname, 0700); err != nil {
			log.Fatal(err)
		}
	}
	if _, err := os.Stat(xenDirname); err != nil {
		if err := os.MkdirAll(xenDirname, 0700); err != nil {
			log.Fatal(err)
		}
	}
	if _, err := os.Stat(imgCatalogDirname); err != nil {
		if err := os.MkdirAll(imgCatalogDirname, 0700); err != nil {
			log.Fatal(err)
		}
	}
	if _, err := os.Stat(verifiedDirname); err != nil {
		if err := os.MkdirAll(verifiedDirname, 0700); err != nil {
			log.Fatal(err)
		}
	}

	handleInit()
	
	var restartFn watch.ConfigRestartHandler = handleRestart

	fileChanges := make(chan string)
	go watch.WatchConfigStatus(configDirname, statusDirname, fileChanges)
	for {
		change := <-fileChanges
		watch.HandleConfigStatusEvent(change,
			configDirname, statusDirname,
			&types.DomainConfig{}, &types.DomainStatus{},
			handleCreate, handleModify, handleDelete,
			&restartFn)
	}
}

// Clean up any unused files in rwImgDirname
func handleRestart(done bool) {
	log.Printf("handleRestart(%v)\n", done)
	if done {
		files, err := ioutil.ReadDir(rwImgDirname)
		if err != nil {
			log.Fatal(err)
		}
		for _, file := range files {
			filename := rwImgDirname + "/" + file.Name()
			log.Println("handleRestart found existing",
				filename)
			if !findTarget(filename) {
				log.Println("handleRestart removing",
					filename)
				if err := os.Remove(filename); err != nil {
					log.Println(err)
				}
			}
		}
	}
}

// Check if the filename is used as Target
func findTarget(filename string) bool {
	log.Printf("findTarget(%v)\n", filename)
	for _, status := range domainStatusMap {
		for _, ds := range status.DiskStatusList {
			if filename == ds.Target {
				return true
			}
		}
	}
	return false
}

// Map from UUID to the DomainStatus to be able to findTarget
var domainStatusMap map[string]types.DomainStatus

func handleInit() {
	if domainStatusMap == nil {
		fmt.Printf("create domainStatusMap\n")
		domainStatusMap = make(map[string]types.DomainStatus)
	}
}

func writeDomainStatus(status *types.DomainStatus,
	statusFilename string) {
	domainStatusMap[status.UUIDandVersion.UUID.String()] = *status
	b, err := json.Marshal(status)
	if err != nil {
		log.Fatal(err, "json Marshal DomainStatus")
	}
	// We assume a /var/run path hence we don't need to worry about
	// partial writes/empty files due to a kernel crash.
	err = ioutil.WriteFile(statusFilename, b, 0644)
	if err != nil {
		log.Fatal(err, statusFilename)
	}
}

func xenCfgFilename(appNum int) string {
	return xenDirname + "/xen" + strconv.Itoa(appNum) + ".cfg"
}

func handleCreate(statusFilename string, configArg interface{}) {
	var config *types.DomainConfig

	switch configArg.(type) {
	default:
		log.Fatal("Can only handle DomainConfig")
	case *types.DomainConfig:
		config = configArg.(*types.DomainConfig)
	}
	log.Printf("handleCreate(%v) for %s\n",
		config.UUIDandVersion, config.DisplayName)

	// Name of Xen domain must be unique; uniqify AppNum
	name := config.DisplayName + "." + strconv.Itoa(config.AppNum)

	// Start by marking with PendingAdd
	status := types.DomainStatus{
		UUIDandVersion: config.UUIDandVersion,
		PendingAdd:     true,
		DisplayName:    config.DisplayName,
		DomainName:     name,
		AppNum:         config.AppNum,
	}
	status.DiskStatusList = make([]types.DiskStatus,
		len(config.DiskConfigList))
	writeDomainStatus(&status, statusFilename)

	if err := configToStatus(*config, &status); err != nil {
		log.Printf("Failed to create DomainStatus from %v\n", config)
		status.PendingAdd = false
		status.LastErr = fmt.Sprintf("%v", err)
		status.LastErrTime = time.Now()
		writeDomainStatus(&status, statusFilename)
		return
	}
	// Write any Location so that it can later be deleted based on status
	writeDomainStatus(&status, statusFilename)

	// Do we need to copy any rw files? !Preserve ones are copied upon
	// activation.
	for _, ds := range status.DiskStatusList {
		if ds.ReadOnly || !ds.Preserve {
			continue
		}
		log.Printf("Copy from %s to %s\n", ds.FileLocation, ds.Target)
		if _, err := os.Stat(ds.Target); err == nil {
			if ds.Preserve {
				log.Printf("Preserve and target exists - skip copy\n")
			} else {
				log.Printf("Not preserve and target exists - assume rebooted and preserve\n")
			}
		} else if err := cp(ds.Target, ds.FileLocation); err != nil {
			log.Printf("Copy failed from %s to %s: %s\n",
				ds.FileLocation, ds.Target, err)
			status.PendingAdd = false
			status.LastErr = fmt.Sprintf("%v", err)
			status.LastErrTime = time.Now()
			writeDomainStatus(&status, statusFilename)
			return
		}
		log.Printf("Copy DONE from %s to %s\n",
			ds.FileLocation, ds.Target)
	}

	if config.Activate {
		doActivate(*config, &status)
	}
	// work done
	status.PendingAdd = false
	writeDomainStatus(&status, statusFilename)
	log.Printf("handleCreate(%v) DONE for %s\n",
		config.UUIDandVersion, config.DisplayName)
}

func doActivate(config types.DomainConfig, status *types.DomainStatus) {
	log.Printf("doActivate(%v) for %s\n",
		config.UUIDandVersion, config.DisplayName)

	// Do we need to copy any rw files? Preserve ones are copied upon
	// creation
	for _, ds := range status.DiskStatusList {
		if ds.ReadOnly || ds.Preserve {
			continue
		}
		log.Printf("Copy from %s to %s\n", ds.FileLocation, ds.Target)
		if _, err := os.Stat(ds.Target); err == nil && ds.Preserve {
			log.Printf("Preserve and target exists - skip copy\n")
		} else if err := cp(ds.Target, ds.FileLocation); err != nil {
			log.Printf("Copy failed from %s to %s: %s\n",
				ds.FileLocation, ds.Target, err)
			status.LastErr = fmt.Sprintf("%v", err)
			status.LastErrTime = time.Now()
			return
		}
		log.Printf("Copy DONE from %s to %s\n",
			ds.FileLocation, ds.Target)
	}

	filename := xenCfgFilename(config.AppNum)
	file, err := os.Create(filename)
	if err != nil {
		log.Fatal("os.Create for ", filename, err)
	}
	defer file.Close()

	if err := configToXencfg(config, *status, file); err != nil {
		log.Printf("Failed to create DomainStatus from %v\n", config)
		status.LastErr = fmt.Sprintf("%v", err)
		status.LastErrTime = time.Now()
		return
	}

	// Invoke xl create
	// XXX how do we wait for guest to boot?
	domainId, err := xlCreate(status.DomainName, filename)
	if err != nil {
		log.Printf("xl create for %s: %s\n", status.DomainName, err)
		status.LastErr = fmt.Sprintf("%v", err)
		status.LastErrTime = time.Now()
		return
	}
	log.Printf("created domainId %d for %s\n", domainId, status.DomainName)
	status.DomainId = domainId
	status.Activated = true

	// XXX dumping status to log
	xlStatus(status.DomainName, status.DomainId)

	log.Printf("doActivate(%v) done for %s\n",
		config.UUIDandVersion, config.DisplayName)
}

// shutdown and wait for the domain to go away; if that fails destroy and wait
// XXX this should run in a goroutine to prevent handling other operations
// XXX one goroutine per UUIDandVersion to also handle copy and xlCreate?
func doInactivate(status *types.DomainStatus) {
	log.Printf("doInactivate(%v) for %s\n",
		status.UUIDandVersion, status.DisplayName)
	if status.DomainId != 0 {
		if err := xlShutdown(status.DomainName,
			status.DomainId); err != nil {
			log.Printf("xl shutdown %s failed: %s\n",
				status.DomainName, err)
		} else {
			// Wait for the domain to go away
			log.Printf("handleDelete(%v) for %s: waiting for domain to shutdown\n",
				status.UUIDandVersion, status.DisplayName)
		}
		gone := waitForDomainGone(*status)
		if gone {
			status.DomainId = 0
		}
	}
	if status.DomainId != 0 {
		err := xlDestroy(status.DomainName, status.DomainId)
		if err != nil {
			log.Printf("xl shutdown %s failed: %s\n",
				status.DomainName, err)
		}
		// Even if destroy failed we wait again
		log.Printf("handleDelete(%v) for %s: waiting for domain to be destroyed\n",
			status.UUIDandVersion, status.DisplayName)

		gone := waitForDomainGone(*status)
		if gone {
			status.DomainId = 0
		}
	}
	// If everything failed we leave it marked as Activated
	if status.DomainId == 0 {
		status.Activated = false

		// Do we need to delete any rw files that should
		// not be preserved across reboots?
		for _, ds := range status.DiskStatusList {
			if !ds.ReadOnly && !ds.Preserve {
				log.Printf("Delete copy at %s\n", ds.Target)
				if err := os.Remove(ds.Target); err != nil {
					log.Println(err)
					// XXX return? Cleanup status?
				}
			}
		}
	}

	log.Printf("doInactivate(%v) done for %s\n",
		status.UUIDandVersion, status.DisplayName)
}

// Produce DomainStatus based on the config
func configToStatus(config types.DomainConfig, status *types.DomainStatus) error {
	log.Printf("configToStatus(%v) for %s\n",
		config.UUIDandVersion, config.DisplayName)
	for i, dc := range config.DiskConfigList {
		ds := &status.DiskStatusList[i]
		ds.ImageSha256 = dc.ImageSha256
		ds.ReadOnly = dc.ReadOnly
		ds.Preserve = dc.Preserve
		ds.Format = dc.Format
		ds.Devtype = dc.Devtype
		// map from i=1 to xvda, 2 to xvdb etc
		xv := "xvd" + string(int('a')+i)
		ds.Vdev = xv
		locationDir := verifiedDirname + "/" + dc.ImageSha256
		log.Printf("configToStatus(%v) processing disk img %s for %s\n",
			config.UUIDandVersion, locationDir, config.DisplayName)
		location, err := locationFromDir(locationDir)
		if err != nil {
			return err
		}
		ds.FileLocation = location
		target := location
		if !dc.ReadOnly {
			// Pick new location for a per-guest copy
			dstFilename := fmt.Sprintf("%s/%s-%d.%s",
				rwImgDirname, dc.ImageSha256, config.AppNum,
				dc.Format)
			target = dstFilename
		}
		ds.Target = target
	}
	return nil
}

// Produce the xen cfg file based on the config and status created above
// XXX or produce output to a string instead of file to make comparison
// easier?
func configToXencfg(config types.DomainConfig,
	status types.DomainStatus, file *os.File) error {
	file.WriteString("# This file is automatically generated by domainmgr\n")
	file.WriteString(fmt.Sprintf("name = \"%s\"\n", status.DomainName))
	file.WriteString(fmt.Sprintf("builder = \"pv\"\n"))
	file.WriteString(fmt.Sprintf("uuid = \"%s\"\n",
		config.UUIDandVersion.UUID))
<<<<<<< HEAD
	/*
	file.WriteString(fmt.Sprintf("kernel = \"%s\"\n", config.Kernel))
=======
	if config.Kernel != "" {
		file.WriteString(fmt.Sprintf("kernel = \"%s\"\n",
			config.Kernel))
	}
>>>>>>> 997eff9e
	if config.Ramdisk != "" {
		file.WriteString(fmt.Sprintf("ramdisk = \"%s\"\n",
			config.Ramdisk))
	}
<<<<<<< HEAD
	*/

    if config.Kernel != "" {
        file.WriteString(fmt.Sprintf("kernel = \"%s\"\n",
            config.Kernel))
    }
    if config.Ramdisk != "" {
        file.WriteString(fmt.Sprintf("ramdisk = \"%s\"\n",
            config.Ramdisk))
    }
/*
    if config.BootLoader != "" {
        file.WriteString(fmt.Sprintf("bootloader = \"%s\"\n",
            config.BootLoader))
    }
*/

=======
	if config.BootLoader != "" {
		file.WriteString(fmt.Sprintf("bootloader = \"%s\"\n",
			config.BootLoader))
	}
>>>>>>> 997eff9e
	// Go from kbytes to mbytes
	kbyte2mbyte := func(kbyte int) int {
		return (kbyte + 1023) / 1024
	}
	file.WriteString(fmt.Sprintf("memory = %d\n",
		kbyte2mbyte(config.Memory)))
	if config.MaxMem != 0 {
		file.WriteString(fmt.Sprintf("maxmem = %d\n",
			kbyte2mbyte(config.MaxMem)))
	}
	vCpus := config.VCpus
	if vCpus == 0 {
		vCpus = 1
	}
	file.WriteString(fmt.Sprintf("vcpus = %d\n", vCpus))
	maxCpus := config.MaxCpus
	if maxCpus == 0 {
		maxCpus = vCpus
	}
	file.WriteString(fmt.Sprintf("maxcpus = %d\n", maxCpus))
	if config.CPUs != "" {
		file.WriteString(fmt.Sprintf("cpus = \"%s\"\n", config.CPUs))
	}
	if config.DeviceTree != "" {
		file.WriteString(fmt.Sprintf("device_tree = \"%s\"\n",
			config.DeviceTree))
	}
	dtString := ""
	for _, dt := range config.DtDev {
		if dtString != "" {
			dtString += ","
		}
		dtString += fmt.Sprintf("\"%s\"", dt)
	}
	if dtString != "" {
		file.WriteString(fmt.Sprintf("dtdev = [%s]\n", dtString))
	}
	irqString := ""
	for _, irq := range config.IRQs {
		if irqString != "" {
			irqString += ","
		}
		irqString += fmt.Sprintf("%d", irq)
	}
	if irqString != "" {
		file.WriteString(fmt.Sprintf("irqs = [%s]\n", irqString))
	}
	imString := ""
	for _, im := range config.IOMem {
		if imString != "" {
			imString += ","
		}
		imString += fmt.Sprintf("\"%s\"", im)
	}
	if imString != "" {
		file.WriteString(fmt.Sprintf("iomem = [%s]\n", imString))
	}
	// Note that qcow2 images might have partitions hence xvda1 by default
	if config.RootDev == "" {
		file.WriteString(fmt.Sprintf("root = \"/dev/xvda1\"\n"))
	} else {
		file.WriteString(fmt.Sprintf("root = \"%s\"\n",
			config.RootDev))
	}
	extra := "console=hvc0 " + config.ExtraArgs
	file.WriteString(fmt.Sprintf("extra = \"%s\"\n", extra))
	file.WriteString(fmt.Sprintf("serial = \"%s\"\n", "pty"))
	file.WriteString(fmt.Sprintf("boot = \"%s\"\n", "c"))

	diskString := ""
	for i, dc := range config.DiskConfigList {
		ds := status.DiskStatusList[i]
		access := "rw"
		if dc.ReadOnly {
			access = "ro"
		}
		oneDisk := fmt.Sprintf("'%s,%s,%s,%s'",
			ds.Target, dc.Format, ds.Vdev, access)
		fmt.Printf("Processing disk %d: %s\n", i, oneDisk)
		if diskString == "" {
			diskString = oneDisk
		} else {
			diskString = diskString + ", " + oneDisk
		}
	}
	file.WriteString(fmt.Sprintf("disk = [%s]\n", diskString))

	vifString := ""
	for _, net := range config.VifList {
		oneVif := fmt.Sprintf("'bridge=%s,vifname=%s,mac=%s'",
			net.Bridge, net.Vif, net.Mac)
		if vifString == "" {
			vifString = oneVif
		} else {
			vifString = vifString + ", " + oneVif
		}
	}
	file.WriteString(fmt.Sprintf("vif = [%s]\n", vifString))
	return nil
}

func cp(dst, src string) error {
	s, err := os.Open(src)
	if err != nil {
		return err
	}
	// no need to check errors on read only file, we already got everything
	// we need from the filesystem, so nothing can go wrong now.
	defer s.Close()
	d, err := os.Create(dst)
	if err != nil {
		return err
	}
	if _, err := io.Copy(d, s); err != nil {
		d.Close()
		return err
	}
	return d.Close()
}

// Need to compare what might have changed. If any content change
// then we need to reboot. Thus version can change but can't handle disk or
// vif changes.
// XXX should we reboot if there are such changes? Or reject with error?
// XXX to save statusFilename when the goroutine is created.
// XXX separate goroutine to run cp? Add "copy complete" status?
func handleModify(statusFilename string, configArg interface{},
	statusArg interface{}) {
	var config *types.DomainConfig
	var status *types.DomainStatus

	switch configArg.(type) {
	default:
		log.Fatal("Can only handle DomainConfig")
	case *types.DomainConfig:
		config = configArg.(*types.DomainConfig)
	}
	switch statusArg.(type) {
	default:
		log.Fatal("Can only handle DomainStatus")
	case *types.DomainStatus:
		status = statusArg.(*types.DomainStatus)
	}
	log.Printf("handleModify(%v) for %s\n",
		config.UUIDandVersion, config.DisplayName)

	status.PendingModify = true
	writeDomainStatus(status, statusFilename)

	if status.LastErr != "" {
		log.Printf("handleModify(%v) existing error for %s\n",
			config.UUIDandVersion, config.DisplayName)
		status.PendingModify = false
		writeDomainStatus(status, statusFilename)
		return
	}
	changed := false
	if config.Activate && !status.Activated {
		doActivate(*config, status)
		changed = true
	} else if !config.Activate && status.Activated {
		doInactivate(status)
		changed = true
	}
	if changed {
		status.PendingModify = false
		writeDomainStatus(status, statusFilename)
		log.Printf("handleModify(%v) DONE for %s\n",
			config.UUIDandVersion, config.DisplayName)
		return
	}

	// XXX check if we have status.LastErr != "" and delete and retry
	// even if same version. XXX won't the above Activate/Activated checks
	// result in redoing things? Could have failures during copy i.e.
	// before activation.

	if config.UUIDandVersion.Version == status.UUIDandVersion.Version {
		fmt.Printf("Same version %s for %s\n",
			config.UUIDandVersion.Version, statusFilename)
		status.PendingModify = false
		writeDomainStatus(status, statusFilename)
		return
	}
	// XXX dumping status to log
	xlStatus(status.DomainName, status.DomainId)

	status.PendingModify = true
	writeDomainStatus(status, statusFilename)
	// XXX Any work?
	// XXX create tmp xen cfg and diff against existing xen cfg
	// If different then stop and start. XXX xl shutdown takes a while
	// need to watch status using a go routine?

	status.PendingModify = false
	status.UUIDandVersion = config.UUIDandVersion
	writeDomainStatus(status, statusFilename)
	log.Printf("handleModify(%v) DONE for %s\n",
		config.UUIDandVersion, config.DisplayName)
}

var maxDelay = time.Second * 600 // 10 minutes

// Used to wait both after shutdown and destroy
func waitForDomainGone(status types.DomainStatus) bool {
	gone := false
	var delay time.Duration
	for {
		log.Printf("waitForDomainGone(%v) for %s: waiting for %v\n",
			status.UUIDandVersion, status.DisplayName, delay)
		time.Sleep(delay)
		if err := xlStatus(status.DomainName, status.DomainId); err != nil {
			log.Printf("waitForDomainGone(%v) for %s: domain is gone\n",
				status.UUIDandVersion, status.DisplayName)
			gone = true
			break
		} else {
			delay = 2 * (delay + time.Second)
			if delay > maxDelay {
				// Give up
				log.Printf("waitForDomainGone(%v) for %s: giving up\n",
					status.UUIDandVersion, status.DisplayName)
				break
			}
		}
	}
	return gone
}

func handleDelete(statusFilename string, statusArg interface{}) {
	var status *types.DomainStatus

	switch statusArg.(type) {
	default:
		log.Fatal("Can only handle DomainStatus")
	case *types.DomainStatus:
		status = statusArg.(*types.DomainStatus)
	}
	log.Printf("handleDelete(%v) for %s\n",
		status.UUIDandVersion, status.DisplayName)

	// XXX dumping status to log
	xlStatus(status.DomainName, status.DomainId)

	status.PendingDelete = true
	writeDomainStatus(status, statusFilename)

	if status.Activated {
		doInactivate(status)
	}
	writeDomainStatus(status, statusFilename)

	// Delete xen cfg file for good measure
	filename := xenCfgFilename(status.AppNum)
	if err := os.Remove(filename); err != nil {
		log.Println(err)
	}

	// Do we need to delete any rw files that were not deleted during
	// inactivation i.e. those preserved across reboots?
	for _, ds := range status.DiskStatusList {
		if !ds.ReadOnly && ds.Preserve {
			log.Printf("Delete copy at %s\n", ds.Target)
			if err := os.Remove(ds.Target); err != nil {
				log.Println(err)
				// XXX return? Cleanup status?
			}
		}
	}
	status.PendingDelete = false
	writeDomainStatus(status, statusFilename)
	// Write out what we modified to AppNetworkStatus aka delete
	delete(domainStatusMap, status.UUIDandVersion.UUID.String())
	if err := os.Remove(statusFilename); err != nil {
		log.Println(err)
	}
	log.Printf("handleDelete(%v) DONE for %s\n",
		status.UUIDandVersion, status.DisplayName)
}

func xlCreate(domainName string, xenCfgFilename string) (int, error) {
	fmt.Printf("xlCreate %s %s\n", domainName, xenCfgFilename)
	cmd := "xl"
	args := []string{
		"create",
		xenCfgFilename,
	}
	stdoutStderr, err := exec.Command(cmd, args...).CombinedOutput()
	if err != nil {
		log.Println("xl create failed ", err)
		log.Println("xl create output ", string(stdoutStderr))
		return 0, errors.New(fmt.Sprintf("xl create failed: %s\n",
			string(stdoutStderr)))
	}
	fmt.Printf("xl create done\n")

	args = []string{
		"domid",
		domainName,
	}
	out, err := exec.Command(cmd, args...).Output()
	if err != nil {
		log.Println("xl domid failed ", err)
		return 0, err
	}
	res := strings.TrimSpace(string(out))
	domainId, err := strconv.Atoi(res)
	if err != nil {
		log.Printf("Can't extract domainId from %s: %s\n", res, err)
		return 0, errors.New(fmt.Sprintf("Can't extract domainId from %s: %s\n", res, err))
	}
	return domainId, nil
}

func xlStatus(domainName string, domainId int) error {
	fmt.Printf("xlStatus %s %d\n", domainName, domainId)
	// XXX xl list -l domainId returns json. XXX but state not included!
	cmd := "xl"
	args := []string{
		"list",
		"-l",
		strconv.Itoa(domainId),
	}
	res, err := exec.Command(cmd, args...).Output()
	if err != nil {
		log.Println("xl list failed ", err)
		return err
	}
	// XXX parse json to look at state? Not currently included
	fmt.Printf("xl list done. Result %s\n", string(res))
	return nil
}

func xlShutdown(domainName string, domainId int) error {
	fmt.Printf("xlShutdown %s %d\n", domainName, domainId)
	cmd := "xl"
	args := []string{
		"shutdown",
		strconv.Itoa(domainId),
	}
	stdoutStderr, err := exec.Command(cmd, args...).CombinedOutput()
	if err != nil {
		log.Println("xl shutdown failed ", err)
		log.Println("xl shutdown output ", string(stdoutStderr))
		return err
	}
	fmt.Printf("xl shutdown done\n")
	return nil
}

func xlDestroy(domainName string, domainId int) error {
	fmt.Printf("xlDestroy %s %d\n", domainName, domainId)
	cmd := "xl"
	args := []string{
		"destroy",
		strconv.Itoa(domainId),
	}
	stdoutStderr, err := exec.Command(cmd, args...).CombinedOutput()
	if err != nil {
		log.Println("xl destroy failed ", err)
		log.Println("xl destroy output ", string(stdoutStderr))
		return err
	}
	fmt.Printf("xl destroy done\n")
	return nil
}

func locationFromDir(locationDir string) (string, error) {
	if _, err := os.Stat(locationDir); err != nil {
		log.Printf("Missing directory: %s, %s\n", locationDir, err)
		return "", err
	}
	// locationDir is a directory. Need to find single file inside
	// which the verifier ensures.
	locations, err := ioutil.ReadDir(locationDir)
	if err != nil {
		log.Println(err)
		return "", err
	}
	if len(locations) != 1 {
		log.Printf("Multiple files in %s\n", locationDir)
		return "", errors.New(fmt.Sprintf("Multiple files in %s\n",
			locationDir))
	}
	if len(locations) == 0 {
		log.Printf("No files in %s\n", locationDir)
		return "", errors.New(fmt.Sprintf("No files in %s\n",
			locationDir))
	}
	return locationDir + "/" + locations[0].Name(), nil
}<|MERGE_RESOLUTION|>--- conflicted
+++ resolved
@@ -401,43 +401,22 @@
 	file.WriteString(fmt.Sprintf("builder = \"pv\"\n"))
 	file.WriteString(fmt.Sprintf("uuid = \"%s\"\n",
 		config.UUIDandVersion.UUID))
-<<<<<<< HEAD
-	/*
-	file.WriteString(fmt.Sprintf("kernel = \"%s\"\n", config.Kernel))
-=======
+
 	if config.Kernel != "" {
 		file.WriteString(fmt.Sprintf("kernel = \"%s\"\n",
 			config.Kernel))
 	}
->>>>>>> 997eff9e
+
 	if config.Ramdisk != "" {
 		file.WriteString(fmt.Sprintf("ramdisk = \"%s\"\n",
 			config.Ramdisk))
 	}
-<<<<<<< HEAD
-	*/
-
-    if config.Kernel != "" {
-        file.WriteString(fmt.Sprintf("kernel = \"%s\"\n",
-            config.Kernel))
-    }
-    if config.Ramdisk != "" {
-        file.WriteString(fmt.Sprintf("ramdisk = \"%s\"\n",
-            config.Ramdisk))
-    }
-/*
-    if config.BootLoader != "" {
-        file.WriteString(fmt.Sprintf("bootloader = \"%s\"\n",
-            config.BootLoader))
-    }
-*/
-
-=======
+
 	if config.BootLoader != "" {
 		file.WriteString(fmt.Sprintf("bootloader = \"%s\"\n",
 			config.BootLoader))
 	}
->>>>>>> 997eff9e
+
 	// Go from kbytes to mbytes
 	kbyte2mbyte := func(kbyte int) int {
 		return (kbyte + 1023) / 1024
