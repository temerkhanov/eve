--- conflicted
+++ resolved
@@ -187,12 +187,7 @@
    set_global hv /boot/xen.efi
    set_global hv_console "console=dtuart sync_console"
    set_global hv_platform_tweaks " "
-<<<<<<< HEAD
-   set_global load_devicetree_cmd devicetree
    set_global dom0_console "console=tty0 console=ttyAMA0,115200 console=hvc0"
-=======
-   set_global dom0_console "console=tty0 console=ttyS0,115200 console=hvc0"
->>>>>>> d998ab5f
 }
 
 function set_arm64_baremetal {
