--- conflicted
+++ resolved
@@ -641,15 +641,6 @@
 	}
 
 	var devUUID uuid.UUID
-<<<<<<< HEAD
-	if _, err := os.Stat(uuidFileName); err != nil {
-		// Create and write with initial values
-		devUUID, err = uuid.NewV4()
-		b := []byte(fmt.Sprintf("%s\n", devUUID))
-		err = ioutil.WriteFile(uuidFileName, b, 0644)
-		if err != nil {
-			log.Fatal("WriteFile", err, uuidFileName)
-=======
 
 	if operations["lookupParam"] || operations["selfRegister"] {
 		if _, err := os.Stat(uuidFileName); err != nil {
@@ -673,7 +664,6 @@
 				log.Fatal("uuid.FromString", err, string(b))
 			}
 			fmt.Printf("Read UUID %s\n", devUUID)
->>>>>>> b72f6715
 		}
 	}
 
